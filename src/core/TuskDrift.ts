--- conflicted
+++ resolved
@@ -33,14 +33,9 @@
   TuskConfig,
   OriginalGlobalUtils,
 } from "./utils";
-<<<<<<< HEAD
-import { TransformConfigs } from "../instrumentation/libraries/http/HttpTransformEngine";
+import { TransformConfigs } from "../instrumentation/libraries/types";
 import { ATTR_SERVICE_NAME } from "@opentelemetry/semantic-conventions";
 import { Resource } from "@opentelemetry/resources";
-
-=======
-import { TransformConfigs } from "../instrumentation/libraries/types";
->>>>>>> f8323943
 
 export interface InitParams {
   apiKey?: string;
@@ -253,16 +248,18 @@
     });
 
     // Add your custom span processor
-    tracerProvider.addSpanProcessor(new BatchSpanProcessor(this.spanExporter, {
-      // Maximum queue size before spans are dropped, default 2048
-      maxQueueSize: 2048,
-      // Maximum batch size per export, default 512
-      maxExportBatchSize: 512,
-      // Interval between exports, default 5s
-      scheduledDelayMillis: 2000,
-      // Max time for export before timeout, default 30s
-      exportTimeoutMillis: 30000,
-    }));
+    tracerProvider.addSpanProcessor(
+      new BatchSpanProcessor(this.spanExporter, {
+        // Maximum queue size before spans are dropped, default 2048
+        maxQueueSize: 2048,
+        // Maximum batch size per export, default 512
+        maxExportBatchSize: 512,
+        // Interval between exports, default 5s
+        scheduledDelayMillis: 2000,
+        // Max time for export before timeout, default 30s
+        exportTimeoutMillis: 30000,
+      }),
+    );
 
     // Register the tracer provider
     tracerProvider.register();
