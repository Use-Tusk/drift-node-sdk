--- conflicted
+++ resolved
@@ -97,14 +97,7 @@
       return httpModule;
     }
 
-<<<<<<< HEAD
-    // ESM Support: Detect if this is an ESM module
-    const isESM = (httpModule as any)[Symbol.toStringTag] === "Module";
-
-    if (isESM) {
-=======
     if (isEsm(httpModule)) {
->>>>>>> b60577bc
       // ESM Case: Also set wrapped methods on the default export
       // In ESM: import http from 'http' gives { default: <http module>, request: ..., get: ... }
       // Users may access http.request (namespace) OR http.default.request (default export)
@@ -1306,10 +1299,7 @@
     return (originalEmit: Function) => {
       return function (this: Server, eventName: string, ...args: any[]) {
         if (eventName === "request") {
-<<<<<<< HEAD
-=======
           // Sample as soon as we can to avoid additional overhead if this request is not sampled
->>>>>>> b60577bc
           if (self.mode === TuskDriftMode.RECORD) {
             if (
               !shouldSample({
@@ -1317,20 +1307,10 @@
                 isAppReady: self.tuskDrift.isAppReady(),
               })
             ) {
-<<<<<<< HEAD
-              logger.debug(
-                `Skipping server span due to sampling rate`,
-                self.tuskDrift.getSamplingRate(),
-              );
               return originalEmit.apply(this, [eventName, ...args]);
             }
           }
-=======
-              return originalEmit.apply(this, [eventName, ...args]);
-            }
-          }
-
->>>>>>> b60577bc
+
           const req = args[0];
           const res = args[1];
 
