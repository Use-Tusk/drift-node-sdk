import path from "path";
import { satisfies } from "semver";
import { TdInstrumentationAbstract, TdInstrumentationConfig } from "./TdInstrumentationAbstract";
import { TdInstrumentationNodeModule } from "./TdInstrumentationNodeModule";
import { Hook as HookRequire, HookOptions } from "require-in-the-middle";
import { Hook as HookImport } from "import-in-the-middle";
import type { HookFn } from "import-in-the-middle";
import { sendVersionMismatchAlert } from "../../../core/analytics";
import { logger } from "../../../core/utils/logger";

export abstract class TdInstrumentationBase extends TdInstrumentationAbstract {
  protected _modules: TdInstrumentationNodeModule[] = [];
  protected _hooks: (HookRequire | HookImport)[] = [];
  protected _enabled = false;
  // WeakSet to track patched modules (needed for ESM where we can't add properties to module exports)
  private static _patchedModules = new WeakSet<object>();

  constructor(instrumentationName: string, config: TdInstrumentationConfig = {}) {
    super(instrumentationName, config);

    let modules = this.init();
    if (modules && !Array.isArray(modules)) {
      modules = [modules];
    }
    this._modules = modules || [];

    if (this._config.enabled) {
      this.enable();
    }
  }

  abstract init(): TdInstrumentationNodeModule | TdInstrumentationNodeModule[] | void;

  /**
   * Check if the provided version matches any of the supported versions
   * @param supportedVersions - Array of version patterns (e.g. ["^1.0.0", "2.x"])
   * @param version - The actual version to check (e.g. "1.2.3")
   * @param includePrerelease - Whether to include prerelease versions
   * @returns true if version is supported, false otherwise
   */
  isSupported(supportedVersions: string[], version?: string, includePrerelease = false): boolean {
    if (typeof version === "undefined") {
      return supportedVersions.includes("*");
    }
    if (version === "any") {
      return true;
    }
    return supportedVersions.some((supportedVersion) =>
      satisfies(version, supportedVersion, {
        includePrerelease,
      }),
    );
  }

  /**
   * Extract package version from package.json in the given base directory
   * @param baseDir - Base directory containing package.json
   * @returns Version string or undefined if not found
   */
  private _extractPackageVersion(baseDir?: string): string | undefined {
    if (!baseDir) {
      return undefined;
    }
    try {
      const packagePath = path.join(baseDir, "package.json");
      const { version } = require(packagePath);
      return typeof version === "string" ? version : undefined;
    } catch (error) {
      logger.warn(`Failed extracting version from ${baseDir}:`, error);
    }
    return undefined;
  }

  enable(): void {
    if (this._enabled) {
      return;
    }
    this._enabled = true;

    // Set up hooks for each module (both CJS and ESM)
    for (const module of this._modules) {
<<<<<<< HEAD
      const hookOptions: HookOptions = { internals: true };
      new Hook([module.name], hookOptions, (exports: unknown, name: string, baseDir?: string) => {
        console.log("hi", module);
        return this._onRequire(module, exports, name, baseDir);
      });
=======
      // CommonJS hook callback
      const onRequire = (exports: any, name: string, baseDir?: string) => {
        return this._onRequire(module, exports, name, baseDir);
      };

      // ESM hook callback
      const hookFn: HookFn = (exports, name, baseDir) => {
        // Handle absolute paths for ESM
        if (!baseDir && path.isAbsolute(name)) {
          const parsedPath = path.parse(name);
          name = parsedPath.name;
          baseDir = parsedPath.dir;
        }
        return this._onRequire(module, exports, name, baseDir || undefined);
      };

      // Register CommonJS hook (require-in-the-middle)
      const hookOptions: HookOptions = { internals: true };
      const cjsHook = new HookRequire([module.name], hookOptions, onRequire);
      this._hooks.push(cjsHook);

      // Register ESM hook (import-in-the-middle)
      const esmHook = new HookImport([module.name], { internals: false }, hookFn);
      this._hooks.push(esmHook);
>>>>>>> 7776c508
    }
  }

  isEnabled(): boolean {
    return this._enabled;
  }

  /**
   * Mark a module as patched.
   */
  protected markModuleAsPatched(moduleExports: any): void {
    TdInstrumentationBase._patchedModules.add(moduleExports);
  }

  /**
   * Check if a module has already been patched.
   */
  protected isModulePatched(moduleExports: any): boolean {
    return TdInstrumentationBase._patchedModules.has(moduleExports);
  }

  private _onRequire(
    module: TdInstrumentationNodeModule,
    exports: any,
    name: string,
    baseDir?: string,
  ): any {
    // baseDir set by require-in-the-middle
    if (!baseDir) {
      if (typeof module.patch === "function") {
        module.moduleExports = exports;
        if (this._enabled) {
          logger.debug(`Patching module ${name} (no version info available)`);
          return module.patch(exports);
        }
      }
      return exports;
    }

    const version = this._extractPackageVersion(baseDir);
    module.moduleVersion = version;

    if (module.name === name) {
      if (
        this.isSupported(module.supportedVersions, version) &&
        typeof module.patch === "function"
      ) {
        module.moduleExports = exports;
        if (this._enabled) {
          logger.debug(
            `Patching main module ${name} v${version} for instrumentation ${this.instrumentationName}`,
          );
          return module.patch(exports, module.moduleVersion);
        }
      } else if (version) {
        // Check if ANY module for this package name supports this version before logging/alerting
        const isVersionSupportedByAnyModule = this._modules
          .filter((m) => m.name === name)
          .some((m) => this.isSupported(m.supportedVersions, version));

        if (!isVersionSupportedByAnyModule) {
          logger.error(
            `Version mismatch for module ${name}: found v${version}, supported versions: [${module.supportedVersions.join(", ")}]. Please contact support@usetusk.ai to add support for this version.`,
          );
          sendVersionMismatchAlert({
            moduleName: name,
            foundVersion: version,
            supportedVersions: module.supportedVersions,
          });
        }
      } else {
        logger.error(
          `No version found for module ${name}, supported versions: [${module.supportedVersions.join(", ")}]. Please contact support@usetusk.ai to add support for this version.`,
        );
        sendVersionMismatchAlert({
          moduleName: name,
          foundVersion: undefined,
          supportedVersions: module.supportedVersions,
        });
      }
      return exports;
    }

    // Handle file-level patching
    const files = module.files ?? [];
    const normalizedName = path.normalize(name);
    const supportedFileInstrumentations = files
      .filter((f) => f.name === normalizedName)
      .filter((f) => this.isSupported(f.supportedVersions, version, false));

    // Only log file version mismatch if NO module supports this file for this version
    if (
      supportedFileInstrumentations.length === 0 &&
      files.some((f) => f.name === normalizedName)
    ) {
      // Check if ANY module in this instrumentation has a file that supports this version
      const isFileSupportedByAnyModule = this._modules
        .flatMap((m) => m.files || [])
        .filter((f) => f.name === normalizedName)
        .some((f) => this.isSupported(f.supportedVersions, version, false));

      if (!isFileSupportedByAnyModule) {
        logger.error(
          `Version mismatch for file ${normalizedName}: found v${version}, no compatible file instrumentation found. Please contact support@usetusk.ai to add support for this version.`,
        );
        sendVersionMismatchAlert({
          moduleName: normalizedName,
          foundVersion: version,
          supportedVersions: files.flatMap((f) => f.supportedVersions),
        });
      }
    }

    return supportedFileInstrumentations.reduce((patchedExports, file) => {
      file.moduleExports = patchedExports;
      if (this._enabled) {
        logger.debug(
          `Patching file ${file.name} v${version} for instrumentation ${this.instrumentationName}`,
        );
        return file.patch(patchedExports, module.moduleVersion);
      }
      return patchedExports;
    }, exports);
  }
}<|MERGE_RESOLUTION|>--- conflicted
+++ resolved
@@ -79,13 +79,6 @@
 
     // Set up hooks for each module (both CJS and ESM)
     for (const module of this._modules) {
-<<<<<<< HEAD
-      const hookOptions: HookOptions = { internals: true };
-      new Hook([module.name], hookOptions, (exports: unknown, name: string, baseDir?: string) => {
-        console.log("hi", module);
-        return this._onRequire(module, exports, name, baseDir);
-      });
-=======
       // CommonJS hook callback
       const onRequire = (exports: any, name: string, baseDir?: string) => {
         return this._onRequire(module, exports, name, baseDir);
@@ -110,7 +103,6 @@
       // Register ESM hook (import-in-the-middle)
       const esmHook = new HookImport([module.name], { internals: false }, hookFn);
       this._hooks.push(esmHook);
->>>>>>> 7776c508
     }
   }
 
