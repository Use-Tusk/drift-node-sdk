--- conflicted
+++ resolved
@@ -91,15 +91,6 @@
     "typescript": "^5.0.0"
   },
   "dependencies": {
-<<<<<<< HEAD
-    "@opentelemetry/api": "^1.7.0",
-    "@opentelemetry/resources": "^1.30.1",
-    "@opentelemetry/sdk-trace-node": "^1.30.1",
-    "@opentelemetry/semantic-conventions": "^1.17.0",
-    "@protobuf-ts/twirp-transport": "^2.11.1",
-    "@use-tusk/drift-schemas": "^0.1.18",
-=======
->>>>>>> cca6eb96
     "import-in-the-middle": "^1.14.4",
     "require-in-the-middle": "^7.0.0",
     "jsonpath": "^1.1.1",
