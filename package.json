--- conflicted
+++ resolved
@@ -50,8 +50,6 @@
   "license": "Apache-2.0",
   "devDependencies": {
     "@bufbuild/buf": "^1.57.0",
-<<<<<<< HEAD
-=======
     "@grpc/grpc-js": "^1.13.4",
     "@grpc/proto-loader": "^0.7.15",
     "@opentelemetry/api": "1.7.0",
@@ -59,7 +57,6 @@
     "@opentelemetry/sdk-trace-node": "^1.30.1",
     "@opentelemetry/semantic-conventions": "^1.26.0",
     "@protobuf-ts/twirp-transport": "^2.11.1",
->>>>>>> cca6eb96
     "@types/express": "^4.17.21",
     "@types/google-protobuf": "^3.15.12",
     "@types/js-yaml": "^4.0.9",
