{
  "name": "@use-tusk/drift-node-sdk",
  "version": "0.1.7",
  "description": "Node.js SDK for Tusk Drift instrumentation and replay",
  "homepage": "https://github.com/Use-Tusk/drift-node-sdk",
  "repository": {
    "type": "git",
    "url": "git+https://github.com/Use-Tusk/drift-node-sdk.git"
  },
  "files": [
    "dist/**",
    "hook.mjs"
  ],
  "publishConfig": {
    "access": "public",
    "registry": "https://registry.npmjs.org/"
  },
  "main": "./dist/index.cjs",
  "module": "./dist/index.js",
  "types": "./dist/index.d.cts",
  "exports": {
    ".": {
      "import": "./dist/index.js",
      "require": "./dist/index.cjs"
    },
    "./hook.mjs": "./hook.mjs",
    "./package.json": "./package.json"
  },
  "scripts": {
    "tsc": "tsc",
    "build": "npm run typecheck && tsdown",
    "build:watch": "tsdown --watch",
    "typecheck": "tsc --noEmit",
    "clean": "rm -rf dist",
    "lint": "eslint 'src/**/*.ts'",
    "lint:fix": "eslint 'src/**/*.ts' --fix",
    "test": "ava --workerThreads false",
    "test:docker": "docker compose -f docker-compose.test.yml up -d --wait",
    "benchmark:compare": "node benchmarks/compare-benchmarks.js"
  },
  "keywords": [
    "instrumentation",
    "replay",
    "nodejs",
    "typescript",
    "tusk"
  ],
  "author": "",
  "license": "Apache-2.0",
  "devDependencies": {
    "@bufbuild/buf": "^1.57.0",
    "@types/express": "^4.17.21",
    "@types/google-protobuf": "^3.15.12",
    "@types/js-yaml": "^4.0.9",
    "@types/jsonpath": "^0.2.4",
    "@types/jsonwebtoken": "^9.0.10",
    "@types/node": "^20.19.19",
    "@types/pg": "^8.15.5",
    "@types/supertest": "^6.0.2",
    "@typescript-eslint/eslint-plugin": "^6.0.0",
    "@typescript-eslint/parser": "^6.0.0",
    "ava": "^6.4.1",
    "axios": "^1.6.0",
    "eslint": "^8.57.1",
    "express": "^5.1.0",
    "graphql": "^16.9.0",
    "graphql-http": "^1.22.0",
    "graphql-request": "^6.1.0",
    "ioredis": "^5.8.1",
    "jsonwebtoken": "^9.0.2",
    "mongodb": "^6.0.0",
    "mysql2": "^3.15.1",
    "next": "^15.5.4",
    "pg": "^8.16.3",
    "postgres": "^3.4.7",
    "prettier": "^3.2.4",
    "supertest": "^7.0.0",
    "tinybench": "^5.0.1",
    "ts-node": "^10.9.2",
    "tsc-alias": "^1.8.16",
    "tsdown": "^0.15.0",
    "tsx": "^4.20.6",
    "typescript": "^5.0.0"
  },
  "dependencies": {
    "@opentelemetry/api": "^1.7.0",
    "@opentelemetry/instrumentation": "^0.45.0",
    "@opentelemetry/instrumentation-http": "^0.45.0",
    "@opentelemetry/sdk-node": "^0.45.0",
    "@opentelemetry/semantic-conventions": "^1.17.0",
    "@protobuf-ts/runtime": "^2.11.1",
    "@protobuf-ts/runtime-rpc": "^2.11.1",
    "@protobuf-ts/twirp-transport": "^2.11.1",
<<<<<<< HEAD
    "@types/semver": "^7.7.0",
    "@use-tusk/drift-schemas": "^0.1.10",
    "google-protobuf": "^4.0.0",
=======
    "@use-tusk/drift-schemas": "^0.1.13",
>>>>>>> b60577bc
    "import-in-the-middle": "^1.14.4",
    "install": "^0.13.0",
    "js-yaml": "^4.1.0",
    "jsonpath": "^1.1.1",
    "lru-cache": "^10.0.0",
    "npm": "^11.6.0",
    "patch-package": "^8.0.0",
    "protoc-gen-ts": "^0.8.7",
    "require-in-the-middle": "^7.0.0",
    "semver": "^7.7.2"
  },
  "engines": {
    "node": ">=16.0.0"
  }
}<|MERGE_RESOLUTION|>--- conflicted
+++ resolved
@@ -91,13 +91,9 @@
     "@protobuf-ts/runtime": "^2.11.1",
     "@protobuf-ts/runtime-rpc": "^2.11.1",
     "@protobuf-ts/twirp-transport": "^2.11.1",
-<<<<<<< HEAD
     "@types/semver": "^7.7.0",
-    "@use-tusk/drift-schemas": "^0.1.10",
     "google-protobuf": "^4.0.0",
-=======
     "@use-tusk/drift-schemas": "^0.1.13",
->>>>>>> b60577bc
     "import-in-the-middle": "^1.14.4",
     "install": "^0.13.0",
     "js-yaml": "^4.1.0",
