--- conflicted
+++ resolved
@@ -52,260 +52,7 @@
 
 ### Step 4: Run Your First Test
 
-<<<<<<< HEAD
-- Completed the [CLI wizard](https://github.com/Use-Tusk/tusk-drift-cli?tab=readme-ov-file#quick-start)
-- Obtained an API key from the [Tusk Drift dashboard](https://usetusk.ai/app/settings/api-keys) (only required if using Tusk Cloud)
-
-Follow these steps in order to properly initialize the Tusk Drift SDK:
-
-### 1. Create SDK Initialization File
-
-Create a separate file (e.g. `tuskDriftInit.ts`) to initialize the Tusk Drift SDK. This ensures the SDK is initialized as early as possible before any other modules are loaded.
-
-**IMPORTANT**: Ensure that `TuskDrift` is initialized before any other telemetry providers (e.g. OpenTelemetry, Sentry, etc.). If not, your existing telemetry may not work properly.
-
-#### For CommonJS Applications
-
-```typescript
-// tuskDriftInit.ts
-import { TuskDrift } from "@use-tusk/drift-node-sdk";
-
-// Initialize SDK immediately
-TuskDrift.initialize({
-  apiKey: process.env.TUSK_DRIFT_API_KEY,
-  env: process.env.NODE_ENV,
-});
-
-export { TuskDrift };
-```
-
-#### For ESM Applications
-
-ESM applications require additional setup to properly intercept module imports:
-
-```typescript
-// tuskDriftInit.ts
-import { register } from "node:module";
-import { pathToFileURL } from "node:url";
-
-// Register the ESM loader
-// This enables interception of ESM module imports
-register("@use-tusk/drift-node-sdk/hook.mjs", pathToFileURL("./"));
-
-import { TuskDrift } from "@use-tusk/drift-node-sdk";
-
-// Initialize SDK immediately
-TuskDrift.initialize({
-  apiKey: process.env.TUSK_DRIFT_API_KEY,
-  env: process.env.NODE_ENV,
-});
-
-export { TuskDrift };
-```
-
-**Why the ESM loader is needed**: ESM imports are statically analyzed and hoisted, meaning all imports are resolved before any code runs. The `register()` call sets up Node.js loader hooks that intercept module imports, allowing the SDK to instrument packages like `postgres`, `http`, etc. Without this, the SDK cannot patch ESM modules.
-
-#### Configuration Options
-
-<table>
-  <thead>
-    <tr>
-      <th>Option</th>
-      <th>Type</th>
-      <th>Default</th>
-      <th>Description</th>
-    </tr>
-  </thead>
-  <tbody>
-    <tr>
-      <td><code>apiKey</code></td>
-      <td><code>string</code></td>
-      <td><b>Required if using Tusk Cloud</b></td>
-      <td>Your Tusk Drift API key.</td>
-    </tr>
-    <tr>
-      <td><code>env</code></td>
-      <td><code>string</code></td>
-      <td><code>process.env.NODE_ENV</code></td>
-      <td>The environment name.</td>
-    </tr>
-    <tr>
-      <td><code>logLevel</code></td>
-      <td><code>'silent' | 'error' | 'warn' | 'info' | 'debug'</code></td>
-      <td><code>'info'</code></td>
-      <td>The logging level.</td>
-    </tr>
-  </tbody>
-</table>
-
-### 2. Import SDK at Application Entry Point
-
-#### For CommonJS Applications
-
-In your main server file (e.g., `server.ts`, `index.ts`, `app.ts`), require the initialized SDK **at the very top**, before any other requires:
-
-```typescript
-// server.ts
-import { TuskDrift } from "./tuskDriftInit"; // MUST be the first import
-
-// ... other imports ...
-
-// Your application setup...
-```
-
-> **IMPORTANT**: Ensure NO require calls are made before requiring the SDK initialization file. This guarantees proper instrumentation of all dependencies.
-
-#### For ESM Applications
-
-For ESM applications, you **cannot** control import order within your application code because all imports are hoisted. Instead, use the `--import` flag:
-
-**Update your package.json scripts**:
-
-```json
-{
-  "scripts": {
-    "dev": "node --import ./dist/tuskDriftInit.js dist/server.js",
-    "dev:record": "TUSK_DRIFT_MODE=RECORD node --import ./dist/tuskDriftInit.js dist/server.js"
-  }
-}
-```
-
-**Why `--import` is required for ESM**: In ESM, all `import` statements are hoisted and evaluated before any code runs, making it impossible to control import order within a file. The `--import` flag ensures the SDK initialization (including loader registration) happens in a separate phase before your application code loads, guaranteeing proper module interception.
-
-### 3. Update Configuration File
-
-Update the configuration file `.tusk/config.yaml` to include a `recording` section. Example `recording` configuration:
-
-```yaml
-# ... existing configuration ...
-
-recording:
-  sampling_rate: 0.1
-  export_spans: true
-  enable_env_var_recording: true
-```
-
-#### Configuration Options
-
-<table>
-  <thead>
-    <tr>
-      <th>Option</th>
-      <th>Type</th>
-      <th>Default</th>
-      <th>Description</th>
-    </tr>
-  </thead>
-  <tbody>
-    <tr>
-      <td><code>sampling_rate</code></td>
-      <td><code>number</code></td>
-      <td><code>1.0</code></td>
-      <td>The sampling rate (0.0 - 1.0). 1.0 means 100% of requests are recorded, 0.0 means 0% of requests are recorded.</td>
-    </tr>
-    <tr>
-      <td><code>export_spans</code></td>
-      <td><code>boolean</code></td>
-      <td><code>false</code></td>
-      <td>Whether to export spans to Tusk backend or local files (<code>.tusk/traces</code>). If false, spans are only exported to local files.</td>
-    </tr>
-    <tr>
-      <td><code>enable_env_var_recording</code></td>
-      <td><code>boolean</code></td>
-      <td><code>false</code></td>
-      <td>Whether to enable environment variable recording and replaying. Recommended if your application's business logic depends on environment variables, as this ensures the most accurate replay behavior.</td>
-    </tr>
-  </tbody>
-</table>
-
-### 4. Mark App as Ready
-
-Once your application has completed initialization (database connections, middleware setup, etc.), mark it as ready:
-
-```typescript
-// server.ts
-import { TuskDrift } from "./tuskDriftInit";
-
-// ... other imports ...
-
-const app = express();
-
-// Your application setup...
-
-app.listen(8000, () => {
-  // Mark app as ready for recording/replay
-  TuskDrift.markAppAsReady();
-  console.log("Server started and ready for Tusk Drift");
-});
-```
-
-## Run Your First Test
-
-Let's walk through recording and replaying your first trace:
-
-### Step 1: Set sampling rate to 1.0
-
-Set the `sampling_rate` in `.tusk/config.yaml` to 1.0 to ensure that all requests are recorded.
-
-### Step 2: Start server in record mode
-
-Run your server in record mode using the `TUSK_DRIFT_MODE` environment variable:
-
-```bash
-TUSK_DRIFT_MODE=RECORD node server.js
-```
-
-You should see logs indicating Tusk Drift is active:
-
-```
-[TuskDrift] SDK initialized in RECORD mode
-[TuskDrift] App marked as ready
-```
-
-### Step 3: Generate Traffic
-
-Make a request to a simple endpoint that includes some database and/or network calls:
-
-```bash
-curl http://localhost:8000/api/test/weather
-```
-
-### Step 4: Stop Recording
-
-Wait for a few seconds and then stop your server with `Ctrl+C`. This will give time for traces to be exported.
-
-### Step 5: List Recorded Traces
-
-In your project directory, list the recorded traces:
-
-```bash
-tusk list
-```
-
-You should see output similar to:
-
-<img src="images/tusk-list-output.png">
-
-Press `ESC` to exit the list view.
-
-Need to install the Tusk CLI? See [CLI installation guide](https://github.com/Use-Tusk/tusk-drift-cli?tab=readme-ov-file#install).
-
-### Step 6: Replay the Trace
-
-Replay the recorded test:
-
-```bash
-tusk run
-```
-
-You should see output similar to:
-
-<img src="images/tusk-run-output.png">
-
-**Success!** You've recorded and replayed your first trace.
-=======
 Follow along our [quick start guide](docs/quickstart.md) to record and replay your first test!
->>>>>>> bd94b5c5
 
 ## Troubleshooting
 
